--- conflicted
+++ resolved
@@ -28,6 +28,7 @@
   vuecli,
   ngcli,
   svelte,
+  solid,
   dominator
 ]
 const recipeShortNames = allRecipes.map((r) => r.shortName)
@@ -119,30 +120,6 @@
   installApi: boolean
 }
 
-<<<<<<< HEAD
-=======
-const allRecipes: Recipe[] = [
-  vanillajs,
-  cra,
-  vite,
-  vuecli,
-  ngcli,
-  svelte,
-  solid,
-  dominator
-]
-
-const recipeByShortName = (name: string): Recipe | undefined =>
-  allRecipes.find((r) => r.shortName === name)
-
-const recipeByDescriptiveName = (name: string): Recipe | undefined =>
-  allRecipes.find((r) => r.descriptiveName.value === name)
-
-const recipeShortNames = allRecipes.map((r) => r.shortName)
-
-const recipeDescriptiveNames = allRecipes.map((r) => r.descriptiveName)
-
->>>>>>> 71ea86a4
 const keypress = async (skip: boolean): Promise<void> => {
   if (skip) return
   process.stdin.setRawMode(true)
